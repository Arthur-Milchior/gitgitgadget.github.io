--- conflicted
+++ resolved
@@ -44,13 +44,8 @@
     "@types/nodemailer": "^6.4.0",
     "@types/rfc2047": "^2.0.1",
     "@typescript-eslint/eslint-plugin": "^4.12.0",
-<<<<<<< HEAD
-    "@typescript-eslint/parser": "^4.12.0",
+    "@typescript-eslint/parser": "^4.13.0",
     "eslint": "^7.18.0",
-=======
-    "@typescript-eslint/parser": "^4.13.0",
-    "eslint": "^7.17.0",
->>>>>>> 6d920e96
     "eslint-config-prettier": "^7.1.0",
     "eslint-plugin-import": "^2.22.1",
     "eslint-plugin-jest": "^24.1.3",
