{
  "name": "gitgitgadget",
  "version": "1.0.0",
  "description": "This app intends to help submit patch series to projects which\r want contributions to be sent to a mailing list. The process is not\r quite as painless for the contributor as opening Pull Requests, but at\r least it is much less painful than having to all the steps manually.",
  "author": "Johannes Schindelin <johannes.schindelin@gmx.de> (https://gitgitgadget.github.io)",
  "license": "ISC",
  "repository": "https://github.com/gitgitgadget/gitgitgadget.git",
  "directories": {
    "lib": "lib",
    "test": "tests"
  },
  "scripts": {
    "build": "tsc",
    "lint": "eslint -c .eslintrc.js --ext .ts,.js {lib,script,tests}/**/*.{ts,tsx,js}",
    "start": "node server.js",
    "test": "npm run lint && jest --env=node",
    "test:watch": "jest --watch --notify --notifyMode=change --coverage",
    "ci": "npm run lint && jest --env=node --ci --reporters=default --reporters=jest-junit"
  },
  "bugs": {
    "url": "https://github.com/gitgitgadget/gitgitgadget/issues"
  },
  "homepage": "https://gitgitgadget.github.io/",
  "jest": {
    "moduleFileExtensions": [
      "ts",
      "tsx",
      "js"
    ],
    "transform": {
      "\\.(ts|tsx)$": "ts-jest"
    },
    "testRegex": "/tests/(?!test-lib).*\\.(ts|tsx|js)$"
  },
  "devDependencies": {
    "@types/html-to-text": "^6.0.0",
    "@types/imap-simple": "^4.2.4",
    "@types/jest": "^26.0.15",
    "@types/json-stable-stringify": "^1.0.32",
    "@types/jsonwebtoken": "^8.5.0",
    "@types/libqp": "^1.1.0",
    "@types/marked": "^1.2.0",
    "@types/nodemailer": "^6.4.0",
    "@types/rfc2047": "^2.0.1",
    "@typescript-eslint/eslint-plugin": "^4.9.0",
    "@typescript-eslint/parser": "^4.8.2",
<<<<<<< HEAD
    "eslint": "^7.14.0",
    "eslint-config-prettier": "^7.0.0",
=======
    "eslint": "^7.15.0",
    "eslint-config-prettier": "^6.15.0",
>>>>>>> 00dad025
    "eslint-plugin-import": "^2.22.1",
    "eslint-plugin-jest": "^24.1.3",
    "eslint-plugin-jsdoc": "^30.7.8",
    "jest": "^26.6.3",
    "jest-junit": "^12.0.0",
    "ts-jest": "^26.4.4",
    "ts-node": "^9.1.0",
    "typescript": "^4.1.2"
  },
  "dependencies": {
    "@octokit/auth-app": "^2.10.2",
    "@octokit/rest": "^18.0.9",
    "commander": "^6.2.0",
    "dugite": "^1.92.0",
    "html-to-text": "^6.0.0",
    "imap-simple": "^5.0.0",
    "json-stable-stringify": "^1.0.1",
    "jsonwebtoken": "^8.5.1",
    "libqp": "^1.1.0",
    "marked": "^1.2.5",
    "nodemailer": "^6.4.16",
    "rfc2047": "^3.0.1"
  },
  "engines": {
    "node": ">= 12.0.0"
  }
}<|MERGE_RESOLUTION|>--- conflicted
+++ resolved
@@ -44,13 +44,8 @@
     "@types/rfc2047": "^2.0.1",
     "@typescript-eslint/eslint-plugin": "^4.9.0",
     "@typescript-eslint/parser": "^4.8.2",
-<<<<<<< HEAD
-    "eslint": "^7.14.0",
+    "eslint": "^7.15.0",
     "eslint-config-prettier": "^7.0.0",
-=======
-    "eslint": "^7.15.0",
-    "eslint-config-prettier": "^6.15.0",
->>>>>>> 00dad025
     "eslint-plugin-import": "^2.22.1",
     "eslint-plugin-jest": "^24.1.3",
     "eslint-plugin-jsdoc": "^30.7.8",
